name: CI/CD Pipeline

on:
  push:
    branches: [ main, develop ]
  pull_request:
    branches: [ main ]

jobs:
  test:
    runs-on: ubuntu-latest
    strategy:
      matrix:
        python-version: ["3.10", "3.11"]

    steps:
    - uses: actions/checkout@v4
    
    - name: Set up Python ${{ matrix.python-version }}
      uses: actions/setup-python@v4
      with:
        python-version: ${{ matrix.python-version }}
    
    - name: Cache pip dependencies
      uses: actions/cache@v3
      with:
        path: ~/.cache/pip
        key: ${{ runner.os }}-pip-${{ hashFiles('**/requirements*.txt') }}
        restore-keys: |
          ${{ runner.os }}-pip-
    
    - name: Install dependencies
      run: |
        python -m pip install --upgrade pip
        pip install -r requirements.txt
        pip install -r requirements-dev.txt
        pip install -e .
    
    - name: Lint with flake8
      run: |
        # Stop the build if there are Python syntax errors or undefined names
        flake8 . --count --select=E9,F63,F7,F82 --show-source --statistics
        # Exit-zero treats all errors as warnings
        flake8 . --count --exit-zero --max-complexity=10 --max-line-length=100 --statistics
      continue-on-error: true
    
    - name: Type check with mypy
      run: |
        mypy src/plogic --ignore-missing-imports
      continue-on-error: true
    
    - name: Test with pytest
      run: |
        pytest tests/ -v --tb=short
    
    - name: Test thermal regression (critical)
      run: |
        python tests/test_thermal_regression.py
    
    - name: Test CLI commands
      run: |
        # Test basic CLI functionality
        python -m plogic --version
        python -m plogic demo --gate XOR --platform AlGaAs --output summary
        python -m plogic cascade --platform AlGaAs --P-high-mW 0.06 --pulse-ns 1.4 --coupling-eta 0.98 --link-length-um 60 --report power --quiet
    
    - name: Verify 33-stage cascade achievement
      run: |
        # This test ensures the revolutionary 33-stage cascade is maintained
        python test_final_cascade.py

  performance-benchmark:
    runs-on: ubuntu-latest
    needs: test
    
    steps:
    - uses: actions/checkout@v4
    
    - name: Set up Python 3.11
      uses: actions/setup-python@v4
      with:
        python-version: "3.11"
    
    - name: Install dependencies
      run: |
        python -m pip install --upgrade pip
        pip install -r requirements.txt
        pip install -e .
    
    - name: Performance benchmark
      run: |
        echo "=== AlGaAs Performance Benchmark ==="
        python -c "
        from plogic.materials.platforms import PlatformDB
        from plogic.analysis.power import PowerInputs, compute_power_report
        
        pdb = PlatformDB()
        platform = pdb.get('AlGaAs')
        
        cfg = PowerInputs(
            wavelength_nm=1550,
            platform_loss_dB_cm=platform.fabrication.loss_dB_per_cm,
            coupling_eta=0.98,
            link_length_um=60.0,
            fanout=1,
            P_high_mW=0.06,
            pulse_ns=1.4,
            threshold_norm=0.5,
            worst_off_norm=1e-12,
            extinction_target_dB=21.0,
            n2_m2_per_W=platform.nonlinear.n2_m2_per_W,
            Aeff_um2=platform.nonlinear.Aeff_um2_default,
            dn_dT_per_K=platform.thermal.dn_dT_per_K,
            tau_thermal_ns=platform.thermal.tau_thermal_ns,
            thermal_scale=platform.thermal.thermal_scale,
            L_eff_um=10.0,
            include_2pa=platform.flags.tpa_present_at_1550,
            beta_2pa_m_per_W=platform.nonlinear.beta_2pa_m_per_W,
            auto_timing=False
        )
        
        report = compute_power_report(cfg)
        
        print(f'✅ Cascade depth: {report.max_depth_meeting_thresh} stages')
        print(f'✅ Energy per op: {report.E_op_fJ:.1f} fJ')
        print(f'✅ Thermal ratio: {report.thermal_ratio:.3f}')
        print(f'✅ Thermal status: {report.thermal_flag}')
        
        # Performance assertions
        assert report.max_depth_meeting_thresh >= 30, f'Cascade depth regression: {report.max_depth_meeting_thresh} < 30'
        assert report.E_op_fJ < 100, f'Energy regression: {report.E_op_fJ} >= 100 fJ'
        assert report.thermal_flag == 'ok', f'Thermal regression: {report.thermal_flag} != ok'
        assert 0.3 < report.thermal_ratio < 0.6, f'Thermal ratio regression: {report.thermal_ratio}'
        
        print('🎉 All performance benchmarks passed!')
        "

  security-scan:
    runs-on: ubuntu-latest
    needs: test
    
    steps:
    - uses: actions/checkout@v4
    
    - name: Set up Python 3.11
      uses: actions/setup-python@v4
      with:
        python-version: "3.11"
    
    - name: Install dependencies
      run: |
        python -m pip install --upgrade pip
        pip install bandit safety
    
    - name: Security scan with bandit
      run: |
        bandit -r src/ -f json -o bandit-report.json
      continue-on-error: true
    
    - name: Check dependencies with safety
      run: |
        safety check --json --output safety-report.json
      continue-on-error: true

<<<<<<< HEAD
      - name: Run tests
        run: pytest -q --cov=plogic --cov-report=xml --maxfail=1 --cov-fail-under=23
=======
  build-docs:
    runs-on: ubuntu-latest
    needs: test
    permissions:
      contents: read
      pages: write
      id-token: write
    
    steps:
    - uses: actions/checkout@v4
      with:
        fetch-depth: 0
    
    - name: Set up Python 3.11
      uses: actions/setup-python@v4
      with:
        python-version: "3.11"
    
    - name: Install dependencies
      run: |
        python -m pip install --upgrade pip
        pip install -r requirements.txt
        pip install mkdocs mkdocs-material
        pip install -e .
    
    - name: Build documentation
      run: |
        mkdocs build --strict
    
    # GitHub Pages deployment disabled - requires repository settings configuration
    # To enable: Go to repository Settings > Pages > Source: Deploy from a branch > gh-pages
    # - name: Deploy to GitHub Pages (main branch only)
    #   if: github.ref == 'refs/heads/main'
    #   run: |
    #     git config --global user.name "github-actions[bot]"
    #     git config --global user.email "github-actions[bot]@users.noreply.github.com"
    #     git remote set-url origin https://x-access-token:${{ secrets.GITHUB_TOKEN }}@github.com/${{ github.repository }}.git
    #     mkdocs gh-deploy --force
    #   env:
    #     GITHUB_TOKEN: ${{ secrets.GITHUB_TOKEN }}
>>>>>>> da564faf

  release:
    runs-on: ubuntu-latest
    needs: [test, performance-benchmark, security-scan, build-docs]
    if: github.ref == 'refs/heads/main' && contains(github.event.head_commit.message, '[release]')
    
    steps:
    - uses: actions/checkout@v4
      with:
        fetch-depth: 0
    
    - name: Set up Python 3.11
      uses: actions/setup-python@v4
      with:
        python-version: "3.11"
    
    - name: Install dependencies
      run: |
        python -m pip install --upgrade pip
        pip install build twine
        pip install -e .
    
    - name: Get version
      id: get_version
      run: |
        VERSION=$(python -c "import importlib.metadata; print(importlib.metadata.version('photonic-logic'))")
        echo "version=$VERSION" >> $GITHUB_OUTPUT
    
    - name: Create GitHub Release
      uses: actions/create-release@v1
      env:
        GITHUB_TOKEN: ${{ secrets.GITHUB_TOKEN }}
      with:
        tag_name: v${{ steps.get_version.outputs.version }}
        release_name: Release v${{ steps.get_version.outputs.version }}
        body: |
          ## 🚀 Revolutionary Photonic Logic Release
          
          ### Key Achievements:
          - ✅ **33-stage cascade depth** (11× improvement)
          - ✅ **84 fJ per operation** (ultra-low energy)
          - ✅ **Thermal safety confirmed** (ratio: ~0.45)
          - ✅ **0.06 mW drive power** (revolutionary efficiency)
          
          ### What's New:
          - Fixed thermal calculation bug
          - Optimized AlGaAs platform parameters
          - Enhanced CLI with optimization parameters
          - Comprehensive regression tests
          - Production-ready performance
          
          ### Quick Start:
          ```bash
          pip install photonic-logic
          plogic demo --gate XOR --platform AlGaAs
          ```
          
          **The "SPICE for photonic logic" delivers on its revolutionary promise!** 🎯
        draft: false
        prerelease: false<|MERGE_RESOLUTION|>--- conflicted
+++ resolved
@@ -44,6 +44,10 @@
         flake8 . --count --exit-zero --max-complexity=10 --max-line-length=100 --statistics
       continue-on-error: true
     
+    - name: Format check (black)
+      run: black --check .
+      continue-on-error: true
+    
     - name: Type check with mypy
       run: |
         mypy src/plogic --ignore-missing-imports
@@ -51,7 +55,13 @@
     
     - name: Test with pytest
       run: |
-        pytest tests/ -v --tb=short
+        pytest tests/ -v --tb=short --cov=plogic --cov-report=xml --maxfail=1 --cov-fail-under=23
+    
+    - name: Upload coverage to Codecov
+      uses: codecov/codecov-action@v4
+      with:
+        file: ./coverage.xml
+        fail_ci_if_error: false
     
     - name: Test thermal regression (critical)
       run: |
@@ -162,10 +172,6 @@
         safety check --json --output safety-report.json
       continue-on-error: true
 
-<<<<<<< HEAD
-      - name: Run tests
-        run: pytest -q --cov=plogic --cov-report=xml --maxfail=1 --cov-fail-under=23
-=======
   build-docs:
     runs-on: ubuntu-latest
     needs: test
@@ -206,7 +212,6 @@
     #     mkdocs gh-deploy --force
     #   env:
     #     GITHUB_TOKEN: ${{ secrets.GITHUB_TOKEN }}
->>>>>>> da564faf
 
   release:
     runs-on: ubuntu-latest
